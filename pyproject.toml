--- conflicted
+++ resolved
@@ -1,11 +1,7 @@
 [tool.poetry]
 name = "fastbots"
 version = "0.1.5"
-<<<<<<< HEAD
-description = "A simple library for fast bot and scraper development using selenium and the POM (Page Object Model) design."
-=======
 description = "A simple library designed for rapid bot and scraper development using Selenium and the POM (Page Object Model) design."
->>>>>>> 19422719
 authors = ["Uberti Davide <24529587+ubertidavide@users.noreply.github.com>"]
 license = "LICENSE"
 readme = "README.md"
